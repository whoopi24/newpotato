import logging
from typing import List


class Triplet:
    """A class to handle triplets.

    A triplet consists  of a predicate and a list of arguments.
    """

    def __init__(self, pred, args, toks=None):
        logging.debug(f"triple init got: pred: {pred}, args: {args}")
        self.pred = None if pred is None else tuple(int(i) for i in pred)
        self.args = tuple(
            tuple(int(i) for i in arg) if arg is not None else None for arg in args
        )
        self.toks = toks
        self.mapped = False

    @staticmethod
    def from_json(data):
        return Triplet(
            data["pred"],
            data["args"],
        )

    def to_json(self):
        return {
            "pred": self.pred,
            "args": self.args,
        }

    def __eq__(self, other):
        return (
            isinstance(other, Triplet)
            and self.pred == other.pred
            and self.args == other.args
        )

    def __hash__(self):
        return hash((self.pred, self.args))

    def to_str(self, toks):
        pred_phrase = "" if self.pred is None else "_".join(toks[a] for a in self.pred)
<<<<<<< HEAD
        args_str = ", ".join("_".join(toks[a] for a in phrase) for phrase in self.args)
=======
        args_str = ", ".join("_".join(toks[a] for a in phrase) if phrase is not None else 'None' for phrase in self.args)
>>>>>>> cdc89da4
        return f"{pred_phrase}({args_str})"

    def __str__(self):
        if self.toks:
            return self.to_str(self.toks)
        else:
            return f"{self.pred=}, {self.args=}"

    def __repr__(self):
        return str(self)


def triplets_to_str(self, triplets: List[Triplet]) -> List[str]:
    """
    Returns human-readable versions of triplets for a sentence

    Args:
        triplets (List[Triplet]): the triplets to convert

    Returns:
        List[str]: the human-readable form of the triplet
    """
    return [str(triplet) for triplet in triplets]<|MERGE_RESOLUTION|>--- conflicted
+++ resolved
@@ -42,11 +42,7 @@
 
     def to_str(self, toks):
         pred_phrase = "" if self.pred is None else "_".join(toks[a] for a in self.pred)
-<<<<<<< HEAD
-        args_str = ", ".join("_".join(toks[a] for a in phrase) for phrase in self.args)
-=======
         args_str = ", ".join("_".join(toks[a] for a in phrase) if phrase is not None else 'None' for phrase in self.args)
->>>>>>> cdc89da4
         return f"{pred_phrase}({args_str})"
 
     def __str__(self):
