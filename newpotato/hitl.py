--- conflicted
+++ resolved
@@ -126,30 +126,16 @@
         """
         classifier = Classifier()
         for text, triplets in text_to_triplets.items():
-<<<<<<< HEAD
-            graphs = parsed_graphs[text]
-            words = [tok.text for tok in graphs[0]["spacy_sentence"]]
-            for graph in graphs:
-                annotated_graph = graph["main_edge"]
-                for triplet, positive in triplets:
-                    variables = get_variables(annotated_graph, words, triplet)
-
-                    # positive means whether we want to treat it as a positive or negative example
-                    # this helps graphbrain to learn the rules
-                    classifier.add_case(
-                        annotated_graph, positive=positive, variables=variables
-                    )
-=======
             graph = parsed_graphs[text]
             words = [tok.text for tok in graph["spacy_sentence"]]
             annotated_graph = graph["main_edge"]
-            for triplet in triplets:
+            for triplet, positive in triplets:
+                print('triplet:', triplet)
                 variables = get_variables(annotated_graph, words, triplet)
 
                 # positive means whether we want to treat it as a positive or negative example
                 # this helps graphbrain to learn the rules
-                classifier.add_case(annotated_graph, positive=True, variables=variables)
->>>>>>> 325569c5
+                classifier.add_case(annotated_graph, positive=positive, variables=variables)
 
         self.classifier = classifier
 
