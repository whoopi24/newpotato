--- conflicted
+++ resolved
@@ -9,12 +9,8 @@
 
 from newpotato.evaluate.eval_hitl import HITLEvaluator
 from newpotato.hitl import HITLManager
-<<<<<<< HEAD
 from newpotato.oie_patterns import *
-from newpotato.utils import get_triplets_from_user
-=======
 from newpotato.utils import get_triplets_from_user, print_tokens
->>>>>>> 35d7e0f1
 
 console = Console()
 
@@ -122,19 +118,8 @@
         self.print_triplets(triplets, max_n=10)
 
     def print_rules(self):
-<<<<<<< HEAD
-        # annotated_graphs = self.hitl.get_annotated_graphs()
-        rules = self.hitl.get_rules(learn=self.learn)
-
-        # console.print("[bold green]Annotated Graphs:[/bold green]")
-        # console.print(annotated_graphs)
-
-        console.print("[bold green]Extracted Rules:[/bold green]")
-        console.print(rules)
-=======
         self.hitl.get_rules()
         self.hitl.print_rules(console)
->>>>>>> 35d7e0f1
 
     def print_triplets(self, triplets_by_sen, max_n=None):
         console.print("[bold green]Current Triplets:[/bold green]")
@@ -222,7 +207,6 @@
                 else:
                     get_triplets_from_user(sen, self.hitl, console)
 
-<<<<<<< HEAD
     def save_oie_file(self, obj):
         while True:
             console.print("[bold cyan]Enter path to OIE output file:[/bold cyan]")
@@ -355,18 +339,11 @@
 
         return print("Work in progress.")
 
-    def run(self):
+    def _run(self):
         while True:
             self.print_status()
             console.print(
-                "[bold cyan]Choose an action:\n\t(S)entence\n\t(U)pload\n\t(G)raphs\n\t(A)nnotate\n\t(T)riplets\n\t(R)ules\n\t(I)nference\n\t(E)valuate\n\t(L)oad\n\t(W)rite\n\t(C)lear\n\t(Q)uit\n\t(H)elp\n\t(O)pen Information Extraction[/bold cyan]"
-=======
-    def _run(self):
-        while True:
-            self.print_status()
-            console.print(
-                "[bold cyan]Choose an action:\n\t(U)pload\n\t(G)raphs\n\t(A)nnotate\n\t(R)ules\n\t(S)uggest\n\t(I)nference\n\t(E)valuate\n\t(L)oad\n\t(W)rite\n\t(P)atterns\n\t(C)lear\n\t(Q)uit\n\t(H)elp[/bold cyan]"
->>>>>>> 35d7e0f1
+                "[bold cyan]Choose an action:\n\t(U)pload\n\t(G)raphs\n\t(A)nnotate\n\t(R)ules\n\t(S)uggest\n\t(I)nference\n\t(E)valuate\n\t(L)oad\n\t(W)rite\n\t(P)atterns\n\t(C)lear\n\t(Q)uit\n\t(H)elp\n\t(O)pen Information Extraction[/bold cyan]"
             )
             choice = input("> ").upper()
             if choice in ("S", "I") and not self.hitl.extractor.is_trained:
@@ -444,9 +421,11 @@
         else:
             console.print(f"[cyan]loading HITL state from {args.load_state}[/cyan]")
             self.hitl = HITLManager.load(args.load_state, args.oracle)
-        
+
         if args.load_patterns:
-            console.print(f"[cyan]loading extractor patterns from {args.load_patterns}[/cyan]")
+            console.print(
+                f"[cyan]loading extractor patterns from {args.load_patterns}[/cyan]"
+            )
             self.hitl.extractor.load_patterns(args.load_patterns)
 
         if args.upload_text:
